--- conflicted
+++ resolved
@@ -488,28 +488,18 @@
         if(self.act):
             tensor, (remainders, n_updates) = self.act_fn(tensor, input, mask, self.enc, self.timing_embeddings, self.position_embeddings, self.n_layers)
             #return tensor, (remainders, n_updates)
-<<<<<<< HEAD
-            
-=======
->>>>>>> 477ca23e
+
             n_update = n_updates.reshape(n_updates.shape[0]*n_updates.shape[1])
             self.num += len(n_update)
             self.num_of_layer_list = th.cat((self.num_of_layer_list, n_update))
             average = self.num_of_layer_list.sum() / self.num
             variance = ((self.num_of_layer_list - average) * (self.num_of_layer_list - average)).sum() / self.num
-<<<<<<< HEAD
 
             print("enc average")
             print(average)
             print("enc variance")
             print(variance)
             
-=======
-            print("enc ave")
-            print(average)
-            print("enc var")
-            print(variance)
->>>>>>> 477ca23e
 
         else:
             ##ここでループここにPosとTimEmbedding
@@ -725,49 +715,25 @@
 
         if (self.act):
             tensor, (remainders, n_updates) = self.act_fn(tensor, input, encoder_mask, self.dec, self.timing_embeddings, self.position_embeddings, self.n_layers, encoder_output)
-<<<<<<< HEAD
-            #tensor, (remainders, n_updates)
-            
-=======
-            
-            
-            #tensor, (remainders, nupdates)
-            #n_update = n_updates.reshape(n_updates.shape[0]*n_updates.shape[1])
->>>>>>> 477ca23e
+
+            #tensor, (remainders, n_updates)            
             #print(n_update)decは全部（ほぼ）1
 
             #n_update = n_update.cpu().numpy()
             #self.num += 1
             #self.num_of_layer_list = np.append(self.num_of_layer_list, n_updates[-1])
             
-<<<<<<< HEAD
             n_update = n_updates.reshape(n_updates.shape[0]*n_updates.shape[1])
             self.num += len(n_update)
             self.num_of_layer_list = th.cat((self.num_of_layer_list, n_update))
-=======
-            self.num += len(n_updates)
-            self.num_of_layer_list = th.cat((self.num_of_layer_list, n_updates))
->>>>>>> 477ca23e
             
             average = self.num_of_layer_list.mean()
             variance = ((self.num_of_layer_list - average) * (self.num_of_layer_list - average)).sum() / self.num
 
-<<<<<<< HEAD
             print("dec average")
             print(average)
             print("dec variance")
             print(variance)
-
-=======
-            average = self.num_of_layer_list.mean()
-            variance = ((self.num_of_layer_list - average) * (self.num_of_layer_list - average)).sum() / self.num
-
-            print("dec ave")
-            print(average)
-            print("dec var")
-            print(variance)
-            
->>>>>>> 477ca23e
             return tensor, (remainders, n_updates)
             #return tensor, None
 
