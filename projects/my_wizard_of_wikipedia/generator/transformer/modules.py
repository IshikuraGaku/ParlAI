# Copyright (c) Facebook, Inc. and its affiliates.
# This source code is licensed under the MIT license found in the
# LICENSE file in the root directory of this source tree.

"""
Implements NN code for transformers.

Original paper: https://arxiv.org/abs/1706.03762. (Vaswani, 2017). The
`Annotated Transformer` (Rush, 2018) is an excellent reading guide which explains
much of the mechanics of the Transformer model
(http://nlp.seas.harvard.edu/2018/04/03/attention.html).

This module also supports special segments (ala BERT;
https://arxiv.org/abs/1810.04805), and a few different variations seen in the
literature (BERT and XLM; https://arxiv.org/abs/1901.07291).
"""

import torch as th
import torch.nn as nn
import torch.nn.functional as F

import math
import numpy as np

from parlai.core.torch_generator_agent import TorchGeneratorModel
from parlai.core.utils import warn_once
from parlai.core.utils import neginf

try:
    from apex.normalization.fused_layer_norm import FusedLayerNorm as LayerNorm
except ImportError:
    warn_once("Installing APEX can give a significant speed boost.")
    from torch.nn import LayerNorm

LAYER_NORM_EPS = 1e-12  # Epsilon for layer norm.


def _normalize(tensor, norm_layer):
    """Broadcast layer norm."""
    size = tensor.size()
    return norm_layer(tensor.view(-1, size[-1])).view(size)


def _create_embeddings(dictionary, embedding_size, padding_idx):
    """Create and initialize word embeddings."""
    e = nn.Embedding(len(dictionary), embedding_size, padding_idx)
    nn.init.normal_(e.weight, mean=0, std=embedding_size ** -0.5)
    nn.init.constant_(e.weight[padding_idx], 0)
    return e


def _build_encoder(
    opt,
    dictionary,
    embedding=None,
    padding_idx=None,
    reduction_type='mean',
    n_positions=1024,
    n_segments=0,
):
    return TransformerEncoder(
        n_heads=opt['n_heads'],
        n_layers=opt['n_layers'],
        embedding_size=opt['embedding_size'],
        ffn_size=opt['ffn_size'],
        vocabulary_size=len(dictionary),
        embedding=embedding,
        dropout=opt['dropout'],
        attention_dropout=opt['attention_dropout'],
        relu_dropout=opt['relu_dropout'],
        padding_idx=padding_idx,
        learn_positional_embeddings=opt['learn_positional_embeddings'],
        embeddings_scale=opt['embeddings_scale'],
        reduction_type=reduction_type,
        n_positions=n_positions,
        n_segments=n_segments,
        activation=opt['activation'],
        variant=opt['variant'],
        output_scaling=opt['output_scaling'],
    )


def _build_decoder(
    opt, dictionary, embedding=None, padding_idx=None, n_positions=1024, n_segments=0
):
    return TransformerDecoder(
        n_heads=opt['n_heads'],
        n_layers=opt['n_layers'],
        embedding_size=opt['embedding_size'],
        ffn_size=opt['ffn_size'],
        vocabulary_size=len(dictionary),
        embedding=embedding,
        dropout=opt['dropout'],
        attention_dropout=opt['attention_dropout'],
        relu_dropout=opt['relu_dropout'],
        padding_idx=padding_idx,
        learn_positional_embeddings=opt['learn_positional_embeddings'],
        embeddings_scale=opt['embeddings_scale'],
        n_positions=n_positions,
        activation=opt['activation'],
        variant=opt['variant'],
        n_segments=n_segments,
    )


def gelu(tensor):
    """
    Compute gelu function.

    c.f. https://arxiv.org/abs/1606.08415
    """
    return 0.5 * tensor * (1.0 + th.erf(tensor / math.sqrt(2.0)))


def get_n_positions_from_options(opt):
    if opt.get('n_positions'):
        # if the number of positions is explicitly provided, use that
        n_positions = opt['n_positions']
    else:
        # else, use the worst case from truncate
        n_positions = max(
            opt.get('truncate') or 0,
            opt.get('text_truncate') or 0,
            opt.get('label_truncate') or 0,
        )
        if n_positions == 0:
            n_positions = 1024
    return n_positions


class TransformerMemNetModel(nn.Module):
    """Model which takes context, memories, candidates and encodes them."""

    def __init__(self, opt, dictionary):
        super().__init__()
        self.opt = opt
        self.pad_idx = dictionary[dictionary.null_token]

        # set up embeddings
        self.embeddings = _create_embeddings(
            dictionary, opt['embedding_size'], self.pad_idx
        )

        self.share_word_embedding = opt.get('share_word_embeddings', True)
        if not self.share_word_embedding:
            self.cand_embeddings = _create_embeddings(
                dictionary, opt['embedding_size'], self.pad_idx
            )

        if not opt.get('learn_embeddings'):
            self.embeddings.weight.requires_grad = False
            if not self.share_word_embedding:
                self.cand_embeddings.weight.requires_grad = False

        n_positions = get_n_positions_from_options(opt)

        if n_positions < 0:
            raise ValueError('n_positions must be positive')

        self.reduction_type = opt.get('reduction_type', 'mean')
        self.n_segments = opt.get('n_segments', 0)

        self.context_encoder = _build_encoder(
            opt,
            dictionary,
            self.embeddings,
            self.pad_idx,
            reduction_type=self.reduction_type,
            n_positions=n_positions,
            n_segments=self.n_segments,
        )

        if opt.get('share_encoders'):
            self.cand_encoder = TransformerResponseWrapper(
                self.context_encoder, self.context_encoder.out_dim
            )
        else:
            if not self.share_word_embedding:
                cand_embeddings = self.cand_embeddings
            else:
                cand_embeddings = self.embeddings
            self.cand_encoder = _build_encoder(
                opt,
                dictionary,
                cand_embeddings,
                self.pad_idx,
                n_positions=n_positions,
                reduction_type=self.reduction_type,
                n_segments=self.n_segments,
            )

        # build memory encoder
        if opt.get('wrap_memory_encoder', False):
            self.memory_transformer = TransformerResponseWrapper(
                self.context_encoder, self.context_encoder.out_dim
            )
        else:
            self.memory_transformer = self.context_encoder

        self.attender = BasicAttention(
            dim=2, attn=opt['memory_attention'], residual=True
        )

    def encode_cand(self, words):
        """Encode the candidates."""
        if words is None:
            return None

        # flatten if there are many candidates
        if words.dim() == 3:
            oldshape = words.shape
            words = words.reshape(oldshape[0] * oldshape[1], oldshape[2])
        else:
            oldshape = None

        encoded = self.cand_encoder(words)

        if oldshape is not None:
            encoded = encoded.reshape(oldshape[0], oldshape[1], -1)

        return encoded

    def encode_context_memory(self, context_w, memories_w):
        """Encode the memories."""
        # [batch, d]
        if context_w is None:
            # it's possible that only candidates were passed into the
            # forward function, return None here for LHS representation
            return None, None

        context_h = self.context_encoder(context_w)

        if memories_w is None:
            return [], context_h

        bsz = memories_w.size(0)
        memories_w = memories_w.view(-1, memories_w.size(-1))
        memories_h = self.memory_transformer(memories_w)
        memories_h = memories_h.view(bsz, -1, memories_h.size(-1))

        context_h = context_h.unsqueeze(1)
        context_h, weights = self.attender(context_h, memories_h)

        return weights, context_h

    def forward(self, xs, mems, cands):
        """Forward pass."""
        weights, context_h = self.encode_context_memory(xs, mems)
        cands_h = self.encode_cand(cands)

        if self.opt['normalize_sent_emb']:
            context_h = context_h / context_h.norm(2, dim=1, keepdim=True)
            cands_h = cands_h / cands_h.norm(2, dim=1, keepdim=True)

        return context_h, cands_h


def create_position_codes(n_pos, dim, out):
    """Create positional codes and store them in ``out``."""
    position_enc = np.array(
        [
            [pos / np.power(10000, 2 * j / dim) for j in range(dim // 2)]
            for pos in range(n_pos)
        ]
    )

    out[:, 0::2] = th.FloatTensor(np.sin(position_enc)).type_as(out)
    out[:, 1::2] = th.FloatTensor(np.cos(position_enc)).type_as(out)
    out.detach_()
    out.requires_grad = False


class TransformerResponseWrapper(nn.Module):
    """
    Wrap transformer response.

    Pushes input through transformer and MLP.
    """

    def __init__(self, transformer, hdim):
        super(TransformerResponseWrapper, self).__init__()
        dim = transformer.out_dim
        self.transformer = transformer
        self.mlp = nn.Sequential(
            nn.Linear(dim, hdim),
            nn.ReLU(),  # TODO: should this also be gelu?
            nn.Linear(hdim, dim),
        )

    def forward(self, *args):
        """Forward pass."""
        return self.mlp(self.transformer(*args))


class TransformerEncoder(nn.Module):
    """
    Transformer encoder module.

    :param int n_heads: the number of multihead attention heads.
    :param int n_layers: number of transformer layers.
    :param int embedding_size: the embedding sizes. Must be a multiple of n_heads.
    :param int ffn_size: the size of the hidden layer in the FFN
    :param embedding: an embedding matrix for the bottom layer of the transformer.
        If none, one is created for this encoder.
    :param float dropout: Dropout used around embeddings and before layer
        layer normalizations. This is used in Vaswani 2017 and works well on
        large datasets.
    :param float attention_dropout: Dropout performed after the multhead attention
        softmax. This is not used in Vaswani 2017.
    :param float relu_attention: Dropout used after the ReLU in the FFN. Not used
        in Vaswani 2017, but used in Tensor2Tensor.
    :param int padding_idx: Reserved padding index in the embeddings matrix.
    :param bool learn_positional_embeddings: If off, sinusoidal embeddings are
        used. If on, position embeddings are learned from scratch.
    :param bool embeddings_scale: Scale embeddings relative to their dimensionality.
        Found useful in fairseq.
    :param bool reduction: If true, returns the mean vector for the entire encoding
        sequence.
    :param int n_positions:
        Size of the position embeddings matrix.
    :param int n_segments:
        Number of segments/lang/sentence embeddings.
    :param activation:
        Type of nonlinear activation. Can be relu or gelu.
    :param variant:
        Which transformer architecture to use. Could be AIAYN or XLM.
        Future versions may support things like GPT-2, ...
    :param output_scaling:
        Scale the outputs by a given scalar
    """

#この辺はなるべく変えたくない
    def __init__(
        self,
        n_heads,
        n_layers,
        embedding_size,
        ffn_size,
        vocabulary_size,
        embedding=None,
        dropout=0.0,
        attention_dropout=0.0,
        relu_dropout=0.0,
        padding_idx=0,
        learn_positional_embeddings=False,
        embeddings_scale=False,
        reduction_type='mean',
        n_positions=1024,
        activation='relu',
        variant='aiayn',
        n_segments=0,
        output_scaling=1.0,
        act=True
    ):
        super(TransformerEncoder, self).__init__()

        self.embedding_size = embedding_size
        self.ffn_size = ffn_size
        self.n_layers = n_layers
        self.n_heads = n_heads
        self.dim = embedding_size
        self.embeddings_scale = embeddings_scale
        self.reduction_type = reduction_type
        self.padding_idx = padding_idx
        # this is --dropout, not --relu-dropout or --attention-dropout
        self.dropout = nn.Dropout(p=dropout)
        self.variant = variant
        self.n_segments = n_segments

        self.n_positions = n_positions
        self.out_dim = embedding_size
        assert (
            embedding_size % n_heads == 0
        ), 'Transformer embedding size must be a multiple of n_heads'

        # check input formats:
        if embedding is not None:
            assert (
                embedding_size is None or embedding_size == embedding.weight.shape[1]
            ), "Embedding dim must match the embedding size."

        if embedding is not None:
            self.embeddings = embedding
        else:
            raise AssertionError(
                "This code should not execute. Left here in case we want to enable it."
            )
            assert padding_idx is not None
            self.embeddings = nn.Embedding(
                vocabulary_size, embedding_size, padding_idx=padding_idx
            )
            nn.init.normal_(self.embeddings.weight, 0, embedding_size ** -0.5)

        # Not Error check
        # create the timing embeddings
        # this make each layer embedding
        self.timing_embeddings = nn.Embedding(n_layers, embedding_size)
        if not learn_positional_embeddings:
            create_position_codes(
                n_layers, embedding_size, out=self.timing_embeddings.weight
            )
        else:
            nn.init.normal_(self.timing_embeddings.weight, 0, embedding_size ** -0.5)

        # create the positional embeddings
        self.position_embeddings = nn.Embedding(n_positions, embedding_size)
        if not learn_positional_embeddings:
            create_position_codes(
                n_positions, embedding_size, out=self.position_embeddings.weight
            )
        else:
            nn.init.normal_(self.position_embeddings.weight, 0, embedding_size ** -0.5)

        # embedding normalization
        if self.variant == 'xlm':
            self.norm_embeddings = LayerNorm(self.dim, eps=LAYER_NORM_EPS)
        elif self.variant == 'aiayn':
            pass
        else:
            raise ValueError("Can't handle --variant {}".format(self.variant))

        if self.n_segments >= 1:
            self.segment_embeddings = nn.Embedding(self.n_segments, self.dim)
        
        self.act = act
        if(self.act):
            self.act_fn = ACT_basic(self.dim)

        # build the model
        self.enc = TransformerEncoderLayer(
                n_heads,
                embedding_size,
                ffn_size,
                attention_dropout=attention_dropout,
                relu_dropout=relu_dropout,
                dropout=dropout,
                variant=variant,
                activation=activation,
            )
        self.output_scaling = output_scaling

    def forward(self, input, positions=None, segments=None):
        """
        Forward pass.

        :param LongTensor[batch,seqlen] input:
            The input IDs
        :param BoolTensor[batch,seqlen] mask:
            The attention mask; 1 means attend, 0 means ignore.
        :param LongTensor[batch,seqlen]:
            If provided, additionally adds ``segments`` as extra embedding features.
        """
        mask = input != self.padding_idx
        if positions is None:
            positions = (mask.cumsum(dim=1, dtype=th.int64) - 1).clamp_(min=0)
        #未確認tensror[batch,secLen,emb]
        tensor = self.embeddings(input)
        if self.embeddings_scale:
            tensor = tensor * np.sqrt(self.dim)

        if positions.max().item() > self.n_positions:
            warn_once(
                'You are inputting a sequence of {x} length, but only have '
                '--n-positions {y}. Set --truncate or increase --n-positions'.format(
                    x=positions.max().item(), y=self.n_positions
                )
            )
        #tensor = tensor + self.position_embeddings(positions).expand_as(tensor)

        if self.n_segments >= 1:
            if segments is None:
                segments = th.zeros_like(input)
            tensor = tensor + self.segment_embeddings(segments)

        if self.variant == 'xlm':
            tensor = _normalize(tensor, self.norm_embeddings)

        # --dropout on the embeddings
        tensor = self.dropout(tensor)

        tensor *= mask.unsqueeze(-1).type_as(tensor)

        if(self.act):
            tensor, (remainders, n_updates) = self.act_fn(tensor, input, mask, self.enc, self.timing_embeddings, self.position_embeddings, self.n_layers)
            #return tensor, (remainders, n_updates)
        else:
            ##ここでループここにPosとTimEmbedding
            for i in range(self.n_layers):
                #tensorの形がわかんねえ予想(b, s, emb)
                tensor = tensor + self.position_embeddings(positions).expand_as(tensor)#[s,emb]
                tensor = tensor + self.timing_embeddings(th.tensor([i], device=input.device)).expand_as(tensor)#emb
                tensor = self.enc(tensor, mask)

        tensor *= self.output_scaling
        if self.reduction_type == 'first':
            return tensor[:, 0, :]
        elif self.reduction_type == 'max':
            return tensor.max(dim=1)[0]
        elif self.reduction_type == 'mean':
            divisor = mask.float().sum(dim=1).unsqueeze(-1).clamp(min=1).type_as(tensor)
            output = tensor.sum(dim=1) / divisor
            return output
        elif self.reduction_type == 'none' or self.reduction_type is None:
            output = tensor
            return output, mask
        else:
            raise ValueError(
                "Can't handle --reduction-type {}".format(self.reduction_type)
            )


class TransformerEncoderLayer(nn.Module):
    """Implements a single Transformer encoder layer."""

    def __init__(
        self,
        n_heads,
        embedding_size,
        ffn_size,
        attention_dropout=0.0,
        relu_dropout=0.0,
        dropout=0.0,
        activation='relu',
        variant=None,
    ):
        super().__init__()
        self.dim = embedding_size
        self.ffn_dim = ffn_size
        self.activation = activation
        self.variant = variant
        self.attention = MultiHeadAttention(
            n_heads, embedding_size, dropout=attention_dropout  # --attention-dropout
        )
        self.norm1 = LayerNorm(embedding_size, eps=LAYER_NORM_EPS)
        self.ffn = TransformerFFN(
            embedding_size,
            ffn_size,
            relu_dropout=relu_dropout,
            activation=self.activation,
        )
        self.norm2 = LayerNorm(embedding_size, eps=LAYER_NORM_EPS)
        self.dropout = nn.Dropout(p=dropout)

    def forward(self, tensor, mask):
        """Forward pass."""
        #特に変更を加える必要はないと見た
        tensor = tensor + self.dropout(self.attention(tensor, mask=mask))
        tensor = _normalize(tensor, self.norm1)
        tensor = tensor + self.dropout(self.ffn(tensor))
        tensor = _normalize(tensor, self.norm2)
        tensor *= mask.unsqueeze(-1).type_as(tensor)
        return tensor


class TransformerDecoder(nn.Module):
    """
    Transformer Decoder layer.

    :param int n_heads: the number of multihead attention heads.
    :param int n_layers: number of transformer layers.
    :param int embedding_size: the embedding sizes. Must be a multiple of n_heads.
    :param int ffn_size: the size of the hidden layer in the FFN
    :param embedding: an embedding matrix for the bottom layer of the transformer.
        If none, one is created for this encoder.
    :param float dropout: Dropout used around embeddings and before layer
        layer normalizations. This is used in Vaswani 2017 and works well on
        large datasets.
    :param float attention_dropout: Dropout performed after the multhead attention
        softmax. This is not used in Vaswani 2017.
    :param float relu_attention: Dropout used after the ReLU in the FFN. Not used
        in Vaswani 2017, but used in Tensor2Tensor.
    :param int padding_idx: Reserved padding index in the embeddings matrix.
    :param bool learn_positional_embeddings: If off, sinusoidal embeddings are
        used. If on, position embeddings are learned from scratch.
    :param bool embeddings_scale: Scale embeddings relative to their dimensionality.
        Found useful in fairseq.
    :param int n_positions: Size of the position embeddings matrix.
    """

    def __init__(
        self,
        n_heads,
        n_layers,
        embedding_size,
        ffn_size,
        vocabulary_size,
        embedding=None,
        dropout=0.0,
        attention_dropout=0.0,
        relu_dropout=0.0,
        embeddings_scale=True,
        learn_positional_embeddings=False,
        padding_idx=None,
        n_positions=1024,
        n_segments=0,
        variant='aiayn',
        activation='relu',
        act=True    #add ACT
    ):
        super().__init__()
        self.embedding_size = embedding_size
        self.ffn_size = ffn_size
        self.n_layers = n_layers
        self.n_heads = n_heads
        self.dim = embedding_size
        self.activation = activation
        self.variant = variant
        self.embeddings_scale = embeddings_scale
        self.dropout = nn.Dropout(p=dropout)  # --dropout

        self.n_positions = n_positions
        self.out_dim = embedding_size
        assert (
            embedding_size % n_heads == 0
        ), 'Transformer embedding size must be a multiple of n_heads'

        self.embeddings = embedding

        if self.variant == 'xlm':
            self.norm_embeddings = LayerNorm(self.dim, eps=LAYER_NORM_EPS)
        elif self.variant == 'aiayn':
            pass
        else:
            raise ValueError("Can't handle --variant {}".format(self.variant))

        # Not Error check
        # create the timing embeddings
        # this make each layer embedding
        self.timing_embeddings = nn.Embedding(n_layers, embedding_size)
        if not learn_positional_embeddings:
            create_position_codes(
                n_layers, embedding_size, out=self.timing_embeddings.weight
            )
        else:
            nn.init.normal_(self.timing_embeddings.weight, 0, embedding_size ** -0.5)

        # create the positional embeddings
        self.position_embeddings = nn.Embedding(n_positions, embedding_size)
        if not learn_positional_embeddings:
            create_position_codes(
                n_positions, embedding_size, out=self.position_embeddings.weight
            )
        else:
            nn.init.normal_(self.position_embeddings.weight, 0, embedding_size ** -0.5)
        
        self.act = act
        if(self.act):
            self.act_fn = ACT_basic(self.dim)

        # build the model
        self.dec =  TransformerDecoderLayer(
                n_layers,
                n_heads,
                embedding_size,
                ffn_size,
                attention_dropout=attention_dropout,
                relu_dropout=relu_dropout,
                dropout=dropout,
                activation=activation,
                variant=variant,
            )

    def forward(self, input, encoder_state, incr_state=None):
        """
        Forward pass.

        :param LongTensor[batch,seqlen] input:
            The decoder inputs (partial or full decoded token IDs).
        :param encoder_state:
            Output from the encoder module forward pass.
        :param incr_state:
            Ignored. Should always be ``None`` in this version.
        """
        encoder_output, encoder_mask = encoder_state

        seq_len = input.size(1)
        positions = input.new(seq_len).long()
        positions = th.arange(seq_len, out=positions).unsqueeze(0)
        tensor = self.embeddings(input)
        if self.embeddings_scale:
            tensor = tensor * np.sqrt(self.dim)
        if self.variant == 'xlm':
            tensor = _normalize(tensor, self.norm_embeddings)
        if positions.max().item() > self.n_positions:
            warn_once(
                'You are inputting a sequence of {x} length, but only have '
                '--n-positions {y}. Set --truncate or increase --n-positions'.format(
                    x=positions.max().item(), y=self.n_positions
                )
            )
        tensor = tensor + self.position_embeddings(positions).expand_as(tensor)
        tensor = self.dropout(tensor)  # --dropout

        if (self.act):
            tensor, (remainders, n_updates) = self.act_fn(tensor, input, encoder_mask, self.dec, self.timing_embeddings, self.position_embeddings, self.n_layers, encoder_output)
            return tensor, (remainders, n_updates)
        else:
            for i in range(self.n_layers):
                #tensorの形がわかんねえ予想(b, s, emb)
                tensor = tensor + self.position_embeddings(positions).expand_as(tensor)#[s,emb]
                tensor = tensor + self.timing_embeddings(th.tensor([i], device=input.device)).expand_as(tensor)#emb
                tensor = self.dec(tensor, encoder_output, encoder_mask)

            return tensor, None


class TransformerDecoderLayer(nn.Module):
    """
    Implements a single Transformer decoder layer.

    Decoder layers are similar to encoder layers but:

    1. Self-attention is limited in a casaul (auto-regressive) manner.
    2. Attend over all of the encoder states.
    """

    def __init__(
        self,
        n_layers,
        n_heads,
        embedding_size,
        ffn_size,
        attention_dropout=0.0,
        relu_dropout=0.0,
        dropout=0.0,
        activation='relu',
        variant='aiayn',
    ):
        super().__init__()
        self.n_layers = n_layers
        self.dim = embedding_size
        self.ffn_dim = ffn_size
        self.variant = variant
        self.activation = activation
        self.dropout = nn.Dropout(p=dropout)

        self.self_attention = MultiHeadAttention(
            n_heads, embedding_size, dropout=attention_dropout
        )
        self.norm1 = LayerNorm(embedding_size, eps=LAYER_NORM_EPS)

        self.encoder_attention = MultiHeadAttention(
            n_heads, embedding_size, dropout=attention_dropout
        )
        self.norm2 = LayerNorm(embedding_size, eps=LAYER_NORM_EPS)

        self.ffn = TransformerFFN(
            embedding_size, ffn_size, relu_dropout=relu_dropout, activation=activation
        )
        self.norm3 = LayerNorm(embedding_size, eps=LAYER_NORM_EPS)

    def forward(self, x, encoder_output, encoder_mask):
        """Forward pass."""
        decoder_mask = self._create_selfattn_mask(x)
        # first self attn
        residual = x
        # don't peak into the future!
        x = self.self_attention(query=x, mask=decoder_mask)
        x = self.dropout(x)  # --dropout
        x = x + residual
        x = _normalize(x, self.norm1)

        residual = x
        x = self.encoder_attention(
            query=x, key=encoder_output, value=encoder_output, mask=encoder_mask
        )
        x = self.dropout(x)  # --dropout
        x = residual + x
        x = _normalize(x, self.norm2)

        # finally the ffn
        residual = x
        x = self.ffn(x)
        x = self.dropout(x)  # --dropout
        x = residual + x
        x = _normalize(x, self.norm3)

        return x

    def _create_selfattn_mask(self, x):
        # figure out how many timestamps we need
        bsz = x.size(0)
        time = x.size(1)
        # make sure that we don't look into the future
        mask = th.tril(x.new(time, time).fill_(1))
        # broadcast across batch
        mask = mask.unsqueeze(0).expand(bsz, -1, -1)
        return mask


class TransformerGeneratorModel(TorchGeneratorModel):
    """Implements a full generator model, with one encoder and one decoder."""

    def __init__(self, opt, dictionary):
        self.pad_idx = dictionary[dictionary.null_token]
        self.start_idx = dictionary[dictionary.start_token]
        self.end_idx = dictionary[dictionary.end_token]
        super().__init__(self.pad_idx, self.start_idx, self.end_idx)
        self.embeddings = _create_embeddings(
            dictionary, opt['embedding_size'], self.pad_idx
        )

        if opt.get('n_positions'):
            # if the number of positions is explicitly provided, use that
            n_positions = opt['n_positions']
        else:
            # else, use the worst case from truncate
            n_positions = max(
                opt.get('truncate') or 0,
                opt.get('text_truncate') or 0,
                opt.get('label_truncate') or 0,
            )
            if n_positions == 0:
                # default to 1024
                n_positions = 1024
        n_segments = opt.get('n_segments', 0)

        if n_positions < 0:
            raise ValueError('n_positions must be positive')

        self.encoder = _build_encoder(
            opt,
            dictionary,
            self.embeddings,
            self.pad_idx,
            reduction_type=None,
            n_positions=n_positions,
            n_segments=n_segments,
        )
        self.decoder = _build_decoder(
            opt, dictionary, self.embeddings, self.pad_idx, n_positions=n_positions
        )

    def reorder_encoder_states(self, encoder_states, indices):
        """
        Reorder the encoder states.

        See ``TorchGeneratorModel.reorder_encoder_states`` for a description.
        """
        enc, mask = encoder_states
        if not th.is_tensor(indices):
            indices = th.LongTensor(indices).to(enc.device)
        enc = th.index_select(enc, 0, indices)
        mask = th.index_select(mask, 0, indices)
        return enc, mask

    def reorder_decoder_incremental_state(self, incremental_state, inds):
        """
        Reorder the decoder incremental state.

        Not implemented in Transformers, since ``incremental_state`` is always None.
        """
        # no support for incremental decoding at this time
        return None

    def output(self, tensor):
        """Compute output logits."""
        # project back to vocabulary
        output = F.linear(tensor, self.embeddings.weight)
        return output


class BasicAttention(nn.Module):
    """Implements simple/classical attention."""

    def __init__(self, dim=1, attn='cosine', residual=False, get_weights=True):
        super().__init__()
        self.softmax = nn.Softmax(dim=dim)
        if attn == 'cosine':
            self.cosine = nn.CosineSimilarity(dim=dim)
        self.attn = attn
        self.dim = dim
        self.get_weights = get_weights
        self.residual = residual

    def forward(self, xs, ys, mask_ys=None):
        """ xs: B x query_len x dim
            ys: B x key_len x dim
            TODO: Document this
        """
        bsz = xs.size(0)
        y_len = ys.size(1)
        x_len = xs.size(1)
        if self.attn == 'cosine':
            l1 = self.cosine(xs, ys).unsqueeze(self.dim - 1)
        else:
            l1 = th.bmm(xs, ys.transpose(1, 2))
            if self.attn == 'sqrt':
                d_k = ys.size(-1)
                l1 = l1 / math.sqrt(d_k)
        if mask_ys is not None:
            attn_mask = (mask_ys == 0).view(bsz, 1, y_len)
            attn_mask = attn_mask.repeat(1, x_len, 1)
            l1.masked_fill_(attn_mask, -float('inf'))
        l2 = self.softmax(l1)
        lhs_emb = th.bmm(l2, ys)

        # # add back the query
        if self.residual:
            lhs_emb = lhs_emb.add(xs)

        if self.get_weights:
            return lhs_emb.squeeze(self.dim - 1), l2
        else:
            return lhs_emb.squeeze(self.dim - 1)


class MultiHeadAttention(nn.Module):
    """
    Implements MultiHeadAttention; this is the core workhorse of the Transformer.

    See Vaswani (2017) for an extensive description.
    """

    def __init__(self, n_heads, dim, dropout=0):
        super(MultiHeadAttention, self).__init__()
        self.n_heads = n_heads
        self.dim = dim

        self.attn_dropout = nn.Dropout(p=dropout)  # --attention-dropout
        self.q_lin = nn.Linear(dim, dim)
        self.k_lin = nn.Linear(dim, dim)
        self.v_lin = nn.Linear(dim, dim)
        # TODO: merge for the initialization step
        nn.init.xavier_normal_(self.q_lin.weight)
        nn.init.xavier_normal_(self.k_lin.weight)
        nn.init.xavier_normal_(self.v_lin.weight)
        # and set biases to 0
        self.out_lin = nn.Linear(dim, dim)

        nn.init.xavier_normal_(self.out_lin.weight)

    def forward(self, query, key=None, value=None, mask=None):
        """Forward pass."""
        # TODO: there are a lot of parameters to document here.

        # Input is [B, query_len, dim]
        # Mask is [B, key_len] (selfattn) or [B, key_len, key_len] (enc attn)
        batch_size, query_len, dim = query.size()
        assert (
            dim == self.dim
        ), 'Dimensions do not match: {} query vs {} configured'.format(dim, self.dim)
        assert mask is not None, 'Mask is None, please specify a mask'
        n_heads = self.n_heads
        dim_per_head = dim // n_heads
        scale = math.sqrt(dim_per_head)

        def prepare_head(tensor):
            # input is [batch_size, seq_len, n_heads * dim_per_head]
            # output is [batch_size * n_heads, seq_len, dim_per_head]
            bsz, seq_len, _ = tensor.size()
            tensor = tensor.view(batch_size, tensor.size(1), n_heads, dim_per_head)
            tensor = (
                tensor.transpose(1, 2)
                .contiguous()
                .view(batch_size * n_heads, seq_len, dim_per_head)
            )
            return tensor

        # q, k, v are the transformed values
        if key is None and value is None:
            # self attention
            key = value = query
        elif value is None:
            # key and value are the same, but query differs
            # self attention
            value = key
        _, key_len, dim = key.size()

        q = prepare_head(self.q_lin(query))
        k = prepare_head(self.k_lin(key))
        v = prepare_head(self.v_lin(value))

        dot_prod = q.div_(scale).bmm(k.transpose(1, 2))
        # [B * n_heads, query_len, key_len]
        attn_mask = (
            (mask == 0)
            .view(batch_size, 1, -1, key_len)
            .repeat(1, n_heads, 1, 1)
            .expand(batch_size, n_heads, query_len, key_len)
            .view(batch_size * n_heads, query_len, key_len)
        )
        assert attn_mask.shape == dot_prod.shape
        dot_prod.masked_fill_(attn_mask, neginf(dot_prod.dtype))

        attn_weights = F.softmax(dot_prod, dim=-1).type_as(query)
        attn_weights = self.attn_dropout(attn_weights)  # --attention-dropout

        attentioned = attn_weights.bmm(v)
        attentioned = (
            attentioned.type_as(query)
            .view(batch_size, n_heads, query_len, dim_per_head)
            .transpose(1, 2)
            .contiguous()
            .view(batch_size, query_len, dim)
        )

        out = self.out_lin(attentioned)

        return out


class TransformerFFN(nn.Module):
    """Implements the FFN part of the transformer."""

    def __init__(self, dim, dim_hidden, relu_dropout=0, activation='relu'):
        super(TransformerFFN, self).__init__()
        self.relu_dropout = nn.Dropout(p=relu_dropout)
        if activation == 'relu':
            self.nonlinear = F.relu
        elif activation == 'gelu':
            self.nonlinear = gelu
        else:
            raise ValueError(
                "Don't know how to handle --activation {}".format(activation)
            )
        self.lin1 = nn.Linear(dim, dim_hidden)
        self.lin2 = nn.Linear(dim_hidden, dim)
        nn.init.xavier_uniform_(self.lin1.weight)
        nn.init.xavier_uniform_(self.lin2.weight)
        # TODO: initialize biases to 0

    def forward(self, x):
        """Forward pass."""
        x = self.nonlinear(self.lin1(x))
        x = self.relu_dropout(x)  # --relu-dropout
        x = self.lin2(x)
        return x

### CONVERTED FROM https://github.com/tensorflow/tensor2tensor/blob/master/tensor2tensor/models/research/universal_transformer_util.py#L1062
class ACT_basic(nn.Module):
    def __init__(self, hidden_size):
        super(ACT_basic, self).__init__()
        self.sigma = nn.Sigmoid()
        self.p = nn.Linear(hidden_size,1)  
        self.p.bias.data.fill_(1) 
        self.threshold = 1 - 0.1

    def forward(self, tensor, inputs, mask, fn, time_enc, pos_enc, max_hop, encoder_output=None):
        # init_hdd
        ## [B, S]
        halting_probability = th.zeros(inputs.shape[0],inputs.shape[1]).cuda()
        ## [B, S]
        remainders = th.zeros(inputs.shape[0],inputs.shape[1]).cuda()
        ## [B, S]
        n_updates = th.zeros(inputs.shape[0],inputs.shape[1]).cuda()
        ## [B, S, HDD]
        previous_tensor = th.zeros_like(inputs).type(th.FloatTensor).cuda()
        step = 0

        seq_len = inputs.size(1)
        positions = inputs.new(seq_len).long()
        positions = th.arange(seq_len, out=positions).unsqueeze(0)
        # for l in range(self.num_layers):
        while( ((halting_probability<self.threshold) & (n_updates < max_hop)).byte().any()):
            # Add timing signal
            tensor = tensor + pos_enc(positions).expand_as(tensor)#[s,emb]
            tensor = tensor + time_enc(th.tensor([step], device=inputs.device)).expand_as(tensor)#emb

            p = self.sigma(self.p(tensor)).squeeze(-1)
            # Mask for inputs which have not halted yet
            still_running = (halting_probability < 1.0).float()

            # Mask of inputs which halted at this step
            new_halted = (halting_probability + p * still_running > self.threshold).float() * still_running

            # Mask of inputs which haven't halted, and didn't halt this step
            still_running = (halting_probability + p * still_running <= self.threshold).float() * still_running

            # Add the halting probability for this step to the halting
            # probabilities for those input which haven't halted yet
            halting_probability = halting_probability + p * still_running

            # Compute remainders for the inputs which halted at this step
            remainders = remainders + new_halted * (1 - halting_probability)

            # Add the remainders to those inputs which halted at this step
            halting_probability = halting_probability + new_halted * remainders

            # Increment n_updates for all inputs which are still running
            n_updates = n_updates + still_running + new_halted

            # Compute the weight to be applied to the new tensor and output
            # 0 when the input has already halted
            # p when the input hasn't halted yet
            # the remainders when it halted this step
            update_weights = (p * still_running + new_halted * remainders).cuda()

            #dec
            if(encoder_output is not None):
                tensor = fn(tensor, encoder_output, mask)
            else:
                # apply transformation on the tensor
                tensor = fn(tensor, mask)

            # update running part in the weighted tensor and keep the rest
            tensor_tmp = (tensor * update_weights.unsqueeze(-1))
            if tensor.size() == previous_tensor.size():
                previous_tensor_tmp = (previous_tensor * (1 - update_weights.unsqueeze(-1)))
            else:
                previous_tensor_tmp = (previous_tensor.reshape(update_weights.unsqueeze(-1).size()) * (1 - update_weights.unsqueeze(-1)))
<<<<<<< HEAD
            previous_tensor = tensor_tmp * previous_tensor_tmp
=======
            previous_tensor = tensor_tmp + previous_tensor_tmp


            #previous_tensor = ((tensor * update_weights.unsqueeze(-1)) + (previous_tensor.reshape(update_weights.unsqueeze(-1).size()) * (1 - update_weights.unsqueeze(-1))))
            #previous_tensor = ((tensor * update_weights.unsqueeze(-1)) + (previous_tensor * (1 - update_weights.unsqueeze(-1))).expand(tensor))
>>>>>>> 4c4b8192
            ## previous_tensor is actually the new_tensor at end of hte loop 
            ## to save a line I assigned to previous_tensor so in the next 
            ## iteration is correct. Notice that indeed we return previous_tensor
            step+=1
        return previous_tensor, (remainders, n_updates)<|MERGE_RESOLUTION|>--- conflicted
+++ resolved
@@ -1099,15 +1099,8 @@
                 previous_tensor_tmp = (previous_tensor * (1 - update_weights.unsqueeze(-1)))
             else:
                 previous_tensor_tmp = (previous_tensor.reshape(update_weights.unsqueeze(-1).size()) * (1 - update_weights.unsqueeze(-1)))
-<<<<<<< HEAD
-            previous_tensor = tensor_tmp * previous_tensor_tmp
-=======
+
             previous_tensor = tensor_tmp + previous_tensor_tmp
-
-
-            #previous_tensor = ((tensor * update_weights.unsqueeze(-1)) + (previous_tensor.reshape(update_weights.unsqueeze(-1).size()) * (1 - update_weights.unsqueeze(-1))))
-            #previous_tensor = ((tensor * update_weights.unsqueeze(-1)) + (previous_tensor * (1 - update_weights.unsqueeze(-1))).expand(tensor))
->>>>>>> 4c4b8192
             ## previous_tensor is actually the new_tensor at end of hte loop 
             ## to save a line I assigned to previous_tensor so in the next 
             ## iteration is correct. Notice that indeed we return previous_tensor
