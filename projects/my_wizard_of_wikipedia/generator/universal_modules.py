#!/usr/bin/env python

# Copyright (c) Facebook, Inc. and its affiliates.
# This source code is licensed under the MIT license found in the
# LICENSE file in the root directory of this source tree.

import numpy as np
import torch as th
import torch.nn as nn

from parlai.core.utils import neginf
from projects.my_wizard_of_wikipedia.generator.transformer.modules import TransformerGeneratorModel



def universal_sentence_embedding(sentences, mask, sqrt=True):
    """
    Perform Universal Sentence Encoder averaging (https://arxiv.org/abs/1803.11175).

    This is really just sum / sqrt(len).

    :param Tensor sentences: an N x T x D of Transformer outputs. Note this is
        the exact output of TransformerEncoder, but has the time axis first
    :param ByteTensor: an N x T binary matrix of paddings

    :return: an N x D matrix of sentence embeddings
    :rtype Tensor:
    """
    # need to mask out the padded chars
    sentence_sums = th.bmm(
        sentences.permute(0, 2, 1),
        mask.float().unsqueeze(-1)
    ).squeeze(-1)
    divisor = mask.sum(dim=1).view(-1, 1).float()
    if sqrt:
        divisor = divisor.sqrt()
    sentence_sums /= divisor
    return sentence_sums


class EndToEndModel(TransformerGeneratorModel):
    def __init__(self, opt, dictionary):
        super().__init__(opt, dictionary)
        self.encoder = ContextKnowledgeEncoder(self.encoder)
        self.decoder = ContextKnowledgeDecoder(self.decoder)

    def reorder_encoder_states(self, encoder_out, indices):
        enc, mask, ckattn = encoder_out
        if not th.is_tensor(indices):
            indices = th.LongTensor(indices).to(enc.device)
        enc = th.index_select(enc, 0, indices)
        mask = th.index_select(mask, 0, indices)
        ckattn = th.index_select(ckattn, 0, indices)
        return enc, mask, ckattn


class ContextKnowledgeEncoder(nn.Module):
    def __init__(self, transformer):
        super().__init__()
        # The transformer takes care of most of the work, but other modules
        # expect us to have an embeddings available
        self.embeddings = transformer.embeddings
        self.embed_dim = transformer.embeddings.embedding_dim
        self.transformer = transformer
        self.soft_attention = True
        #self.n_use_knowlege = 5 #使う知識数
        self.knowledge_lamda = 1

    def forward(self, src_tokens, know_tokens, ck_mask, cs_ids, use_cs_ids):
        # encode the context, pretty basic
        #N:バッチサイズ, K:知識数, T:時間, D:埋め込みサイズ, Tk:

        context_encoded, context_mask = self.transformer(src_tokens)

        # make all the knowledge into a 2D matrix to encode
        N, K, Tk = know_tokens.size()
        know_encoded, know_mask = self.transformer(know_tokens.reshape(-1, Tk))

        # compute our sentence embeddings for context and knowledge
        context_use = universal_sentence_embedding(context_encoded, context_mask)
        know_use = universal_sentence_embedding(know_encoded, know_mask)

        # remash it back into the shape we need
        know_use = know_use.reshape(N, know_tokens.size(1), self.embed_dim) / np.sqrt(self.embed_dim)
        context_use /= np.sqrt(self.embed_dim)

        ck_attn = th.bmm(know_use, context_use.unsqueeze(-1)).squeeze(-1)
        # fill with near -inf
        ck_attn.masked_fill_(~ck_mask, neginf(context_encoded.dtype))

        if self.soft_attention:
            # pick the true chosen sentence. remember that TransformerEncoder outputs
            #   (batch, time, embed)
            # but because know_encoded is a flattened, it's really
            #   (N * K, T, D)
            # We need to compute the offsets of the chosen_sentences
<<<<<<< HEAD
            cs_encoded = None
            softmax_cs_weight = th.nn.functional.softmax((ck_attn * self.knowledge_lamda), dim=1)
=======
            #print(ck_attn)
>>>>>>> b2aba067
            _, T, D = know_encoded.size()
            # finally, concatenate it all
            full_enc = th.cat([(know_encoded.reshape((N*K, -1)) * th.nn.functional.softmax((ck_attn * self.knowledge_lamda), dim=1).reshape(-1,1).expand(N*K, T*D)).reshape((N,K,T,D)).sum(dim=1), context_encoded], dim=1)
            full_mask = th.cat([know_mask[th.arange(N, device=cs_ids.device) * K], context_mask], dim=1)

            # also return the knowledge selection mask for the loss
            return full_enc, full_mask, ck_attn
        
        else:
            if not use_cs_ids:
                # if we're not given the true chosen_sentence (test time), pick our
                # best guess
                # cs_idsが使われるやつ
                _, cs_ids = ck_attn.max(1)
                #_, cs_ids = self.second_max(ck_attn, 1)

            # pick the true chosen sentence. remember that TransformerEncoder outputs
            #   (batch, time, embed)
            # but because know_encoded is a flattened, it's really
            #   (N * K, T, D)
            # We need to compute the offsets of the chosen_sentences
            cs_offsets = th.arange(N, device=cs_ids.device) * K + cs_ids
            cs_encoded = know_encoded[cs_offsets]
            # but padding is (N * K, T)
            cs_mask = know_mask[cs_offsets]

            # finally, concatenate it all
            full_enc = th.cat([cs_encoded, context_encoded], dim=1)
            full_mask = th.cat([cs_mask, context_mask], dim=1)

            # also return the knowledge selection mask for the loss
            return full_enc, full_mask, ck_attn

    def second_max(self, target_tensor, axis):
        #todo make axis != 1 
        #target_tensor (B,N) 
        #return (second_val, second_idx)
        first_idx = 0
        second_idx = 0
        first_tmp = th.tensor(-99.0, device=target_tensor.device)
        second_tmp = th.tensor(-99.0, device=target_tensor.device)
     
     #target_tensor(B,N)
        for i, val in enumerate(target_tensor[0]):

            if first_tmp.data < val.data:
                second_idx = first_idx
                second_tmp = first_tmp
                first_idx = i
                first_tmp = val
            elif second_tmp.data < val.data:
                second_tmp = val
                second_idx = i
        second_idx = th.tensor([second_idx], device=target_tensor.device)
        second_tmp = th.tensor([second_tmp], device=target_tensor.device).float
        return second_tmp, second_idx

    def sort_knowledge(self, target_tensor):
        #類似度の高い順に並んだインデックス番号のTensorリストを返す
        #targettensor 後で使うかもしれんし
        #batch操作B,N
        target_taple_list = [(i, val) for i, val in enumerate(target_tensor[0])]
        self.merge_sort(target_taple_list)
        sorted_target_id = th.tensor([i for i, _ in target_taple_list], device=target_tensor.device)
        sorted_target_value = th.tensor([i for _, i in target_taple_list], device=target_tensor.device)

        return (sorted_target_id, sorted_target_value)

    def merge_sort(self, target_taple_list):
        if(len(target_taple_list) > 1):
            m = int(len(target_taple_list) / 2) 
            #n = int(len(target_taple_list) - m)
            a1 = target_taple_list[:m]
            a2 = target_taple_list[m:]
            self.merge_sort(a1)
            self.merge_sort(a2)
            self.merge(a1, a2, target_taple_list)

    def merge(self, a1, a2, a):
        i = 0
        j = 0
        while(i < len(a1) or j < len(a2)):
            if(j >= len(a2) or (i<len(a1) and a1[i][1] > a2[j][1])):
                a[i+j] = a1[i]
                i += 1
            else:
                a[i+j] = a2[j]
                j += 1


class ContextKnowledgeDecoder(nn.Module):
    def __init__(self, transformer):
        super().__init__()
        self.transformer = transformer

    def forward(self, input, encoder_state, incr_state=None):
        # our CK Encoder returns an extra output which the Transformer decoder

        # doesn't expect (the knowledge selection mask). Just chop it off
        encoder_output, encoder_mask, _ = encoder_state
        return self.transformer(input, (encoder_output, encoder_mask), incr_state)<|MERGE_RESOLUTION|>--- conflicted
+++ resolved
@@ -94,12 +94,9 @@
             # but because know_encoded is a flattened, it's really
             #   (N * K, T, D)
             # We need to compute the offsets of the chosen_sentences
-<<<<<<< HEAD
             cs_encoded = None
             softmax_cs_weight = th.nn.functional.softmax((ck_attn * self.knowledge_lamda), dim=1)
-=======
-            #print(ck_attn)
->>>>>>> b2aba067
+
             _, T, D = know_encoded.size()
             # finally, concatenate it all
             full_enc = th.cat([(know_encoded.reshape((N*K, -1)) * th.nn.functional.softmax((ck_attn * self.knowledge_lamda), dim=1).reshape(-1,1).expand(N*K, T*D)).reshape((N,K,T,D)).sum(dim=1), context_encoded], dim=1)
