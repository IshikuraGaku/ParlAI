#!/usr/bin/env python

# Copyright (c) Facebook, Inc. and its affiliates.
# This source code is licensed under the MIT license found in the
# LICENSE file in the root directory of this source tree.

import numpy as np
import torch as th
import torch.nn as nn

from parlai.core.utils import neginf
from projects.my_wizard_of_wikipedia.generator.transformer.modules import TransformerGeneratorModel



def universal_sentence_embedding(sentences, mask, sqrt=True):
    """
    Perform Universal Sentence Encoder averaging (https://arxiv.org/abs/1803.11175).

    This is really just sum / sqrt(len).

    :param Tensor sentences: an N x T x D of Transformer outputs. Note this is
        the exact output of TransformerEncoder, but has the time axis first
    :param ByteTensor: an N x T binary matrix of paddings

    :return: an N x D matrix of sentence embeddings
    :rtype Tensor:
    """
    # need to mask out the padded chars
    sentence_sums = th.bmm(
        sentences.permute(0, 2, 1),
        mask.float().unsqueeze(-1)
    ).squeeze(-1)
    divisor = mask.sum(dim=1).view(-1, 1).float()
    if sqrt:
        divisor = divisor.sqrt()
    sentence_sums /= divisor
    return sentence_sums


class EndToEndModel(TransformerGeneratorModel):
    def __init__(self, opt, dictionary):
        super().__init__(opt, dictionary)
        self.encoder = ContextKnowledgeEncoder(self.encoder)
        self.decoder = ContextKnowledgeDecoder(self.decoder)

    def reorder_encoder_states(self, encoder_out, indices):
        enc, mask, ckattn = encoder_out
        if not th.is_tensor(indices):
            indices = th.LongTensor(indices).to(enc.device)
        enc = th.index_select(enc, 0, indices)
        mask = th.index_select(mask, 0, indices)
        ckattn = th.index_select(ckattn, 0, indices)
        return enc, mask, ckattn


class ContextKnowledgeEncoder(nn.Module):
    def __init__(self, transformer):
        super().__init__()
        # The transformer takes care of most of the work, but other modules
        # expect us to have an embeddings available
        self.embeddings = transformer.embeddings
        self.embed_dim = transformer.embeddings.embedding_dim
        self.transformer = transformer
        self.soft_attention = True
        #self.n_use_knowlege = 5 #使う知識数
        self.knowledge_lamda = 1

        self.know_tokens = None
        self.ck_mask = None
        self.cs_ids = None
        self.use_cs_ids =None

    def forward(self, src_tokens, know_tokens, ck_mask, cs_ids, use_cs_ids):
        # encode the context, pretty basic
        #N:バッチサイズ, K:知識数, T:時間, D:埋め込みサイズ, Tk:
        #src_tokens torch.Size([B, T])
        #cs_ids tensor([0, 0, 0, 0], device='cuda:0')
        #use_cs_ids trainならTrue

        self.know_tokens = know_tokens
        self.ck_mask = ck_mask
        self.cs_ids = cs_ids
        self.use_cs_ids = use_cs_ids

        context_encoded, context_mask = self.transformer(src_tokens)

        # make all the knowledge into a 2D matrix to encode
        N, K, Tk = know_tokens.size()
        know_encoded, know_mask = self.transformer(know_tokens.reshape(-1, Tk))

        # compute our sentence embeddings for context and knowledge
        context_use = universal_sentence_embedding(context_encoded, context_mask)
        know_use = universal_sentence_embedding(know_encoded, know_mask)

        # remash it back into the shape we need
        know_use = know_use.reshape(N, know_tokens.size(1), self.embed_dim) / np.sqrt(self.embed_dim)
        context_use /= np.sqrt(self.embed_dim)

        ck_attn = th.bmm(know_use, context_use.unsqueeze(-1)).squeeze(-1)
        # fill with near -inf
        ck_attn.masked_fill_(~ck_mask, neginf(context_encoded.dtype))

        if self.soft_attention:
            # pick the true chosen sentence. remember that TransformerEncoder outputs
            #   (batch, time, embed)
            # but because know_encoded is a flattened, it's really
            #   (N * K, T, D)
            # We need to compute the offsets of the chosen_sentences
            cs_encoded = None
            softmax_cs_weight = th.nn.functional.softmax((ck_attn * self.knowledge_lamda), dim=1)
            #add
            true_ids_weight = th.zeros(softmax_cs_weight.shape, device=softmax_cs_weight.device, dtype=softmax_cs_weight.dtype)
            for temp in true_ids_weight:
                temp[0] = 1

            weight_abs = th.abs(softmax_cs_weight - true_ids_weight)
            weight_abs *= weight_abs
            _, T, D = know_encoded.size()
            # finally, concatenate it all
            full_enc = th.cat([(know_encoded.reshape((N*K, -1)) * th.nn.functional.softmax((ck_attn * self.knowledge_lamda), dim=1).reshape(-1,1).expand(N*K, T*D)).reshape((N,K,T,D)).sum(dim=1), context_encoded], dim=1)
            full_mask = th.cat([know_mask[th.arange(N, device=cs_ids.device) * K], context_mask], dim=1)

            # also return the knowledge selection mask for the loss
            return full_enc, full_mask, ck_attn
        
        else:
            if not use_cs_ids:
                # if we're not given the true chosen_sentence (test time), pick our
                # best guess
                # cs_idsが使われるやつ
                _, cs_ids = ck_attn.max(1)
                #_, cs_ids = self.second_max(ck_attn, 1)

            # pick the true chosen sentence. remember that TransformerEncoder outputs
            #   (batch, time, embed)
            # but because know_encoded is a flattened, it's really
            #   (N * K, T, D)
            # We need to compute the offsets of the chosen_sentences
            cs_offsets = th.arange(N, device=cs_ids.device) * K + cs_ids
            cs_encoded = know_encoded[cs_offsets]
            # but padding is (N * K, T)
            cs_mask = know_mask[cs_offsets]

            # finally, concatenate it all
            full_enc = th.cat([cs_encoded, context_encoded], dim=1)
            full_mask = th.cat([cs_mask, context_mask], dim=1)

            # also return the knowledge selection mask for the loss
            return full_enc, full_mask, ck_attn
    
    def output_choose_knowledge(self, out_tokens):
        #outputと知識をsoftmaxして正解知識を選べるか
        # encode the context, pretty basic
        #N:バッチサイズ, K:知識数, T:時間, D:埋め込みサイズ, Tk:
        context_encoded, context_mask = self.transformer(out_tokens)

        # make all the knowledge into a 2D matrix to encode
        N, K, Tk = self.know_tokens.size()
        know_encoded, know_mask = self.transformer(self.know_tokens.reshape(-1, Tk))

        # compute our sentence embeddings for context and knowledge
        context_use = universal_sentence_embedding(context_encoded, context_mask)
        know_use = universal_sentence_embedding(know_encoded, know_mask)

        # remash it back into the shape we need
        know_use = know_use.reshape(N, self.know_tokens.size(1), self.embed_dim) / np.sqrt(self.embed_dim)
        context_use /= np.sqrt(self.embed_dim)

        ck_attn = th.bmm(know_use, context_use.unsqueeze(-1)).squeeze(-1)
        # fill with near -inf
        #~はInvert-2^(N-1) to 2^(N-1)-1
        ck_attn.masked_fill_(~self.ck_mask, neginf(context_encoded.dtype))

        # pick the true chosen sentence. remember that TransformerEncoder outputs
        #   (batch, time, embed)
        # but because know_encoded is a flattened, it's really
        #   (N * K, T, D)
        # We need to compute the offsets of the chosen_sentences
        cs_encoded = None
        softmax_cs_weight = th.nn.functional.softmax((ck_attn * self.knowledge_lamda), dim=1)
        #cs_idは0 softmax_cs_weightは(B,knowledge)
        true_ids_weight = th.zeros(softmax_cs_weight.shape, device=softmax_cs_weight.device, dtype=softmax_cs_weight.dtype)
        for temp in true_ids_weight:
            temp[0] = 1
        loss = softmax_cs_weight - true_ids_weight
        loss = loss * loss
        loss = th.sum(loss)
<<<<<<< HEAD
        #RuntimeError: one of the variables needed for gradient computation has been modified by an inplace operation: [torch.cuda.FloatTensor [4, 2]], which is output 0 of AbsBackward, is at version 1; expected version 0 instead. Hint: enable anomaly detection to find the operation that failed to compute its gradient, with torch.autograd.set_detect_anomaly(True).

        print(loss)
=======
        
        # print(loss)
>>>>>>> 025dfe69

        self.know_tokens = None
        self.ck_mask = None
        self.cs_ids = None
        self.use_cs_ids = None
        # also return the knowledge selection mask for the loss
        return loss

    def second_max(self, target_tensor, axis):
        #todo make axis != 1 
        #target_tensor (B,N) 
        #return (second_val, second_idx)
        first_idx = 0
        second_idx = 0
        first_tmp = th.tensor(-99.0, device=target_tensor.device)
        second_tmp = th.tensor(-99.0, device=target_tensor.device)
     
     #target_tensor(B,N)
        for i, val in enumerate(target_tensor[0]):

            if first_tmp.data < val.data:
                second_idx = first_idx
                second_tmp = first_tmp
                first_idx = i
                first_tmp = val
            elif second_tmp.data < val.data:
                second_tmp = val
                second_idx = i
        second_idx = th.tensor([second_idx], device=target_tensor.device)
        second_tmp = th.tensor([second_tmp], device=target_tensor.device).float
        return second_tmp, second_idx

    def sort_knowledge(self, target_tensor):
        #類似度の高い順に並んだインデックス番号のTensorリストを返す
        #targettensor 後で使うかもしれんし
        #batch操作B,N
        target_taple_list = [(i, val) for i, val in enumerate(target_tensor[0])]
        self.merge_sort(target_taple_list)
        sorted_target_id = th.tensor([i for i, _ in target_taple_list], device=target_tensor.device)
        sorted_target_value = th.tensor([i for _, i in target_taple_list], device=target_tensor.device)

        return (sorted_target_id, sorted_target_value)

    def merge_sort(self, target_taple_list):
        if(len(target_taple_list) > 1):
            m = int(len(target_taple_list) / 2) 
            #n = int(len(target_taple_list) - m)
            a1 = target_taple_list[:m]
            a2 = target_taple_list[m:]
            self.merge_sort(a1)
            self.merge_sort(a2)
            self.merge(a1, a2, target_taple_list)

    def merge(self, a1, a2, a):
        i = 0
        j = 0
        while(i < len(a1) or j < len(a2)):
            if(j >= len(a2) or (i<len(a1) and a1[i][1] > a2[j][1])):
                a[i+j] = a1[i]
                i += 1
            else:
                a[i+j] = a2[j]
                j += 1


class ContextKnowledgeDecoder(nn.Module):
    def __init__(self, transformer):
        super().__init__()
        self.transformer = transformer

    def forward(self, input, encoder_state, incr_state=None):
        # our CK Encoder returns an extra output which the Transformer decoder

        # doesn't expect (the knowledge selection mask). Just chop it off
        encoder_output, encoder_mask, _ = encoder_state
        return self.transformer(input, (encoder_output, encoder_mask), incr_state)<|MERGE_RESOLUTION|>--- conflicted
+++ resolved
@@ -186,14 +186,8 @@
         loss = softmax_cs_weight - true_ids_weight
         loss = loss * loss
         loss = th.sum(loss)
-<<<<<<< HEAD
-        #RuntimeError: one of the variables needed for gradient computation has been modified by an inplace operation: [torch.cuda.FloatTensor [4, 2]], which is output 0 of AbsBackward, is at version 1; expected version 0 instead. Hint: enable anomaly detection to find the operation that failed to compute its gradient, with torch.autograd.set_detect_anomaly(True).
-
-        print(loss)
-=======
         
         # print(loss)
->>>>>>> 025dfe69
 
         self.know_tokens = None
         self.ck_mask = None
