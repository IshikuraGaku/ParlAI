--- conflicted
+++ resolved
@@ -1,8 +1,3 @@
-<<<<<<< HEAD
-git branch -a
-# check branch
-=======
->>>>>>> 602d404b
 git remote add upstream https://github.com/facebookresearch/ParlAI.git
 
 git fetch upstream
